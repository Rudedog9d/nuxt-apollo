--- conflicted
+++ resolved
@@ -2,30 +2,12 @@
  * Extends interfaces in Vue.js
  */
 
-<<<<<<< HEAD
 import Vue from 'vue';
 import { ApolloClient } from 'apollo-client';
-import { CookieAttributes } from 'js-cookie';
+import { ApolloHelpers } from '.';
 
 declare module 'vue/types/vue' {
   interface Vue {
-    $apolloHelpers: {
-      onLogin(
-        token: string,
-        apolloClient?: ApolloClient<{}>,
-        cookieAttributes?: CookieAttributes
-      ): Promise<void>;
-      onLogout(apolloClient?: ApolloClient<{}>): Promise<void>;
-      getToken(tokenName?: string): string;
-    };
-=======
-import Vue from 'vue'
-import { ApolloClient } from 'apollo-client'
-import { ApolloHelpers } from '.'
-
-declare module 'vue/types/vue' {
-  interface Vue {
-    $apolloHelpers: ApolloHelpers
->>>>>>> 83ff561f
+    $apolloHelpers: ApolloHelpers;
   }
 }