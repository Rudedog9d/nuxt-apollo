const {join} = require('path')
const nodeExternals = require('webpack-node-externals')

const IS_LINK_RE = /^https?:\/\//

module.exports = function (moduleOptions) {
  const isNuxtVersion2 = this.options.build.transpile
  // Fetch `apollo` option from `nuxt.config.js`
  const options = this.options.apollo || moduleOptions
  // Check network interfaces valid definition
  const {clientConfigs} = options
  const clientConfigKeys = Object.keys(clientConfigs)

  if (clientConfigKeys.length === 0) throw new Error('[Apollo module] No clientConfigs found in apollo configuration')
  if (!clientConfigs.default) throw new Error('[Apollo module] No default client configuration found in apollo configuration')

  // Sanitize clientConfigs option
  clientConfigKeys.forEach((key) => {
    const clientConfig = clientConfigs[key]

    if (typeof clientConfig !== 'object') {
      if (typeof clientConfig !== 'string' || IS_LINK_RE.test(clientConfig)) {
        throw new Error(`[Apollo module] Client configuration "${key}" should be an object or a path to an exported Apollo Client config.`)
      }
    } else if (typeof clientConfig.httpEndpoint !== 'string' || !IS_LINK_RE.test(clientConfig.httpEndpoint)) {
      if (typeof clientConfig.link !== 'object') {
        throw new Error(`[Apollo module] Client configuration "${key}" must define httpEndpoint or link option.`)
      }
    }
  })

  options.tokenName = options.tokenName || 'apollo-token'
  options.tokenExpires = options.tokenExpires || 7

<<<<<<< HEAD
  options.authenticationType = (options.authenticationType === undefined) ? 'Bearer' : options.authenticationTyp

=======
  options.authenticationType = (options.authenticationType === undefined) ? 'Bearer' : options.authenticationType
  
>>>>>>> 0cdb7240
  if (options.hasOwnProperty('errorHandler') && typeof options.errorHandler !== 'function') {
    throw new Error(`[Apollo module] errorHandler must be a function.`)
  }

  // Add plugin for vue-apollo
  this.addPlugin({
    options,
    src: join(__dirname, './templates/plugin.js'),
    fileName: 'apollo-module.js'
  })

  // Add vue-apollo and apollo-client in common bundle
  if (!isNuxtVersion2) {
    this.addVendor(['vue-apollo', 'js-cookie', 'cookie'])
  }

  // Add graphql loader
  this.extendBuild((config, {isServer}) => {
    config.resolve.extensions = config.resolve.extensions.concat('.graphql', '.gql')

    const gqlRules = {
      test: /\.(graphql|gql)$/,
      use: 'graphql-tag/loader',
      exclude: /(node_modules)/
    }

    if (options.includeNodeModules) {
      delete gqlRules.exclude
    }

    config.module.rules.push(gqlRules)
    if (isServer) {
      // Adding proper way of handling whitelisting with Nuxt 2
      if (isNuxtVersion2) {
        this.options.build.transpile.push(/^vue-cli-plugin-apollo/)
      } else {
        config.externals = [
          nodeExternals({
            whitelist: [/^vue-cli-plugin-apollo/]
          })
        ]
      }
    }
  })
}<|MERGE_RESOLUTION|>--- conflicted
+++ resolved
@@ -31,14 +31,8 @@
 
   options.tokenName = options.tokenName || 'apollo-token'
   options.tokenExpires = options.tokenExpires || 7
+  options.authenticationType = (options.authenticationType === undefined) ? 'Bearer' : options.authenticationType
 
-<<<<<<< HEAD
-  options.authenticationType = (options.authenticationType === undefined) ? 'Bearer' : options.authenticationTyp
-
-=======
-  options.authenticationType = (options.authenticationType === undefined) ? 'Bearer' : options.authenticationType
-  
->>>>>>> 0cdb7240
   if (options.hasOwnProperty('errorHandler') && typeof options.errorHandler !== 'function') {
     throw new Error(`[Apollo module] errorHandler must be a function.`)
   }
