const {join} = require('path')
const nodeExternals = require('webpack-node-externals')

const IS_LINK_RE = /^https?:\/\//

module.exports = function (moduleOptions) {
  // Fetch `apollo` option from `nuxt.config.js`
  const options = this.options.apollo || moduleOptions
  // Check network interfaces valid definition
  const {clientConfigs} = options
  const clientConfigKeys = Object.keys(clientConfigs)

  if (clientConfigKeys.length === 0) throw new Error('[Apollo module] No clientConfigs found in apollo configuration')
  if (!clientConfigs.default) throw new Error('[Apollo module] No default client configuration found in apollo configuration')

  // Sanitize clientConfigs option
  clientConfigKeys.forEach((key) => {
    const clientConfig = clientConfigs[key]

    if (typeof clientConfig !== 'object') {
      if (typeof clientConfig !== 'string' || IS_LINK_RE.test(clientConfig)) {
        throw new Error(`[Apollo module] Client configuration "${key}" should be an object or a path to an exported Apollo Client config.`)
      }
    } else if (typeof clientConfig.httpEndpoint !== 'string' || !IS_LINK_RE.test(clientConfig.httpEndpoint)) {
      if (typeof clientConfig.link !== 'object') {
        throw new Error(`[Apollo module] Client configuration "${key}" must define httpEndpoint or link option.`)
      }
    }
  })

  options.tokenName = options.tokenName || 'apollo-token'
  options.tokenExpires = options.tokenExpires || 7
<<<<<<< HEAD
  options.authenticationType = (options.authenticationType === undefined) ? 'Bearer' : options.authenticationType
=======
  options.authenticationType = options.authenticationType || 'Bearer'
  if (options.hasOwnProperty('errorHandler') && typeof options.errorHandler !== 'function') {
    throw new Error(`[Apollo module] errorHandler must be a function.`)
  }
>>>>>>> 07b5af54

  // Add plugin for vue-apollo
  this.addPlugin({
    options,
    src: join(__dirname, './templates/plugin.js'),
    fileName: 'apollo-module.js'
  })

  // Add vue-apollo and apollo-client in common bundle
  this.addVendor(['vue-apollo', 'js-cookie', 'cookie'])

  // Add graphql loader
  this.extendBuild((config, {isServer}) => {
    config.resolve.extensions = config.resolve.extensions.concat('.graphql', '.gql')

    const gqlRules = {
      test: /\.(graphql|gql)$/,
      use: 'graphql-tag/loader',
      exclude: /(node_modules)/
    }

    if (options.includeNodeModules) {
      delete gqlRules.exclude
    }

    config.module.rules.push(gqlRules)
    if (isServer) {
      // Adding proper way of handling whitelisting with Nuxt 2
      if (this.options.build.transpile) {
        this.options.build.transpile.push(/^vue-cli-plugin-apollo/)
      } else {
        config.externals = [
          nodeExternals({
            whitelist: [/^vue-cli-plugin-apollo/]
          })
        ]
      }
    }
  })
}<|MERGE_RESOLUTION|>--- conflicted
+++ resolved
@@ -30,14 +30,12 @@
 
   options.tokenName = options.tokenName || 'apollo-token'
   options.tokenExpires = options.tokenExpires || 7
-<<<<<<< HEAD
-  options.authenticationType = (options.authenticationType === undefined) ? 'Bearer' : options.authenticationType
-=======
-  options.authenticationType = options.authenticationType || 'Bearer'
+
+  options.authenticationType = (options.authenticationType === undefined) ? 'Bearer' : options.authenticationTyp
+  
   if (options.hasOwnProperty('errorHandler') && typeof options.errorHandler !== 'function') {
     throw new Error(`[Apollo module] errorHandler must be a function.`)
   }
->>>>>>> 07b5af54
 
   // Add plugin for vue-apollo
   this.addPlugin({
