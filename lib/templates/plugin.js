import Vue from 'vue'
import VueApollo from 'vue-apollo'
import 'isomorphic-fetch'
import { createApolloClient, restartWebsockets } from 'vue-cli-plugin-apollo/graphql-client'
import jsCookie from 'js-cookie'
import cookie from 'cookie'
import { InMemoryCache } from 'apollo-cache-inmemory'

Vue.use(VueApollo)

export default (ctx, inject) => {
  const providerOptions = { clients: {} }
  const { app, beforeNuxtRender, req } = ctx
  const AUTH_TOKEN_NAME = '<%= options.tokenName %>'
  const AUTH_TYPE = '<%= options.authenticationType %> '

  // Config
  <% Object.keys(options.clientConfigs).forEach((key) => { %>
      // Create apollo client
<<<<<<< HEAD
      const currentOptions = <%= JSON.stringify(options.clientConfigs[key]) %>
      const tokenName = currentOptions.tokenName || AUTH_TOKEN
      // const hasAuthFunction = typeof <%= options.clientConfigs[key].getAuth %> === 'function'
      const authFunction = <%= options.clientConfigs[key].getAuth %>
      const hasAuthFunction = typeof authFunction === 'function'
      const getAuth = hasAuthFunction ? authFunction() : () => {
=======
      const currentOptions = <%= JSON.stringify(options.clientConfigs[key], null, 2) %>
      const tokenName = currentOptions.tokenName || AUTH_TOKEN_NAME
      const getAuth = typeof currentOptions.getAuth === 'function' ? currentOptions.getAuth : () => {
>>>>>>> f6180a09
          let token
          if(process.server){
              const cookies = cookie.parse(req.headers.cookie || '')
              token = cookies[tokenName]
          } else {
            token = jsCookie.get(tokenName)
          }
          return token ? AUTH_TYPE + token : ''
      }
      const options = Object.assign({}, currentOptions, {
        ssr: !!process.server,
        tokenName,
        getAuth
      })
      const cache = currentOptions.cache || new InMemoryCache()
      if(!process.server) {
        cache.restore(window.__NUXT__ ? window.__NUXT__.apollo.<%= key === 'default' ? 'defaultClient' : key %> : null)
      }
      options.cache = cache
      const {apolloClient, wsClient} = createApolloClient(options)
      apolloClient.wsClient = wsClient
      <% if (key === 'default') { %>
          providerOptions.<%= key %>Client = apolloClient
      <% } else { %>
        providerOptions.clients.<%= key %> = apolloClient
      <% } %>
  <% }) %>
  const vueApolloOptions = Object.assign(providerOptions, {
      errorHandler (error) {
         console.log('%cError', 'background: red; color: white; padding: 2px 4px; border-radius: 3px; font-weight: bold;', error.message)
      },
  })
  const apolloProvider = new VueApollo(vueApolloOptions)
  // Allow access to the provider in the context
  app.apolloProvider = apolloProvider
  // Install the provider into the app
  app.provide = apolloProvider.provide()

  if (process.server) {
    beforeNuxtRender(async ({ Components, nuxtState }) => {
      Components.forEach((Component) => {
        // Fix https://github.com/nuxt-community/apollo-module/issues/19
        if (Component.options && Component.options.apollo && Component.options.apollo.$init) {
          delete Component.options.apollo.$init
        }
      })
      await apolloProvider.prefetchAll(ctx, Components)
      nuxtState.apollo = apolloProvider.getStates()
    })
  }

  inject('apolloHelpers', {
    onLogin: async (token, apolloClient = apolloProvider.defaultClient) => {
      if (token) {
        jsCookie.set(AUTH_TOKEN_NAME, token)
      } else {
        jsCookie.remove(AUTH_TOKEN_NAME)
      }
      if (apolloClient.wsClient) restartWebsockets(apolloClient.wsClient)
      try {
        await apolloClient.resetStore()
      } catch (e) {
        // eslint-disable-next-line no-console
        console.log('%cError on cache reset (setToken)', 'color: orange;', e.message)
      }
    },
    onLogout: async (apolloClient = apolloProvider.defaultClient) => {
        jsCookie.remove(AUTH_TOKEN_NAME)
        if (apolloClient.wsClient) restartWebsockets(apolloClient.wsClient)
        try {
            await apolloClient.resetStore()
        } catch (e) {
            // eslint-disable-next-line no-console
            console.log('%cError on cache reset (logout)', 'color: orange;', e.message)
        }
    },
    getToken: (tokenName = AUTH_TOKEN_NAME) => {
        if(process.server){
            const cookies = cookie.parse(req.headers.cookie || '')
            return cookies && cookies[tokenName]
        }
        return jsCookie.get(tokenName)
    }
  })
}<|MERGE_RESOLUTION|>--- conflicted
+++ resolved
@@ -17,18 +17,10 @@
   // Config
   <% Object.keys(options.clientConfigs).forEach((key) => { %>
       // Create apollo client
-<<<<<<< HEAD
-      const currentOptions = <%= JSON.stringify(options.clientConfigs[key]) %>
-      const tokenName = currentOptions.tokenName || AUTH_TOKEN
-      // const hasAuthFunction = typeof <%= options.clientConfigs[key].getAuth %> === 'function'
-      const authFunction = <%= options.clientConfigs[key].getAuth %>
-      const hasAuthFunction = typeof authFunction === 'function'
-      const getAuth = hasAuthFunction ? authFunction() : () => {
-=======
       const currentOptions = <%= JSON.stringify(options.clientConfigs[key], null, 2) %>
       const tokenName = currentOptions.tokenName || AUTH_TOKEN_NAME
-      const getAuth = typeof currentOptions.getAuth === 'function' ? currentOptions.getAuth : () => {
->>>>>>> f6180a09
+      const authFunction = <%= options.clientConfigs[key].getAuth %>
+      const getAuth = typeof authFunction === 'function' ? authFunction() : () => {
           let token
           if(process.server){
               const cookies = cookie.parse(req.headers.cookie || '')
