--- conflicted
+++ resolved
@@ -19,21 +19,13 @@
 
     const opts = isServer ? {
         ssrMode: true
-<<<<<<< HEAD
     } : {
-      initialState: window.__NUXT__.apollo.<%= key === 'default' ? 'defaultClient' : key %>,
+      initialState: window.__NUXT__ ? window.__NUXT__.apollo.<%= key === 'default' ? 'defaultClient' : key %> : null,
       ssrForceFetchDelay: 100
     }
     Object.assign(opts, networkInterface.constructor === Object ? networkInterface : {networkInterface})
     const <%= key %>Client = new ApolloClient(opts)
-    
-=======
-      } : {
-        initialState: window.__NUXT__ ? window.__NUXT__.apollo.<%= key === 'default' ? 'defaultClient' : key %> : null,
-        ssrForceFetchDelay: 100
-      })
-    })
->>>>>>> 9e548a30
+
     <% if (key === 'default') { %>
       providerOptions.<%= key %>Client = <%= key %>Client
     <% } else { %>
