--- conflicted
+++ resolved
@@ -47,12 +47,8 @@
   "devDependencies": {
     "@babel/core": "latest",
     "@babel/preset-env": "latest",
-<<<<<<< HEAD
-    "@types/graphql": "^14.0.7",
+    "@types/graphql": "^14.2.0",
     "@types/js-cookie": "^2.2.1",
-=======
-    "@types/graphql": "^14.2.0",
->>>>>>> 83ff561f
     "codecov": "latest",
     "core-js": "^2.6.8",
     "dotenv": "latest",
